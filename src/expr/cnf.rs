--- conflicted
+++ resolved
@@ -1,9 +1,5 @@
-<<<<<<< HEAD
 use super::{Expr, State};
-=======
-use super::Expr;
 use anyhow::Result;
->>>>>>> e8f94ccb
 use std::{
     collections::BTreeSet,
     fmt,
