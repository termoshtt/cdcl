[package]
name = "cdcl"
version = "0.1.0"
edition = "2021"

[dependencies]
<<<<<<< HEAD
anyhow = "1.0.82"
async-recursion = "1.1.1"
clap = { version = "4.5.4", features = ["derive"] }
=======
anyhow = "1.0.94"
clap = { version = "4.5.13", features = ["derive"] }
>>>>>>> a18409e1
colored = "2.1.0"
env_logger = "0.11.5"
log = "0.4.22"
maplit = "1.0.2"
proptest = "1.5.0"
rgbd = "0.2.1"
serde = { version = "1.0.216", features = ["derive"] }
serde_json = "1.0.133"

[dev-dependencies]
criterion = { version = "2.7.2", package = "codspeed-criterion-compat" }

[[bench]]
name = "solve"
harness = false

# Disable bench for crate itself and executable

[lib]
bench = false

[[bin]]
name = "cdcl"
bench = false<|MERGE_RESOLUTION|>--- conflicted
+++ resolved
@@ -4,14 +4,9 @@
 edition = "2021"
 
 [dependencies]
-<<<<<<< HEAD
-anyhow = "1.0.82"
+anyhow = "1.0.94"
 async-recursion = "1.1.1"
-clap = { version = "4.5.4", features = ["derive"] }
-=======
-anyhow = "1.0.94"
 clap = { version = "4.5.13", features = ["derive"] }
->>>>>>> a18409e1
 colored = "2.1.0"
 env_logger = "0.11.5"
 log = "0.4.22"
